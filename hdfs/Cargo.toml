--- conflicted
+++ resolved
@@ -46,9 +46,5 @@
 fs-hdfs = { version = "^0.1.11", optional = true }
 fs-hdfs3 = { version = "^0.1.11", optional = true }
 futures = "0.3"
-<<<<<<< HEAD
-object_store = { version = "0.6", features = ["cloud"] }
-=======
-object_store = "0.6.1"
->>>>>>> 0123b9d6
+object_store = { version = "0.6.1", features = ["cloud"] }
 tokio = { version = "1.18", features = ["macros", "rt", "rt-multi-thread", "sync", "parking_lot"] }