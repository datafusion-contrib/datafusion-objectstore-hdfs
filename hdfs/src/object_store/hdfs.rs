--- conflicted
+++ resolved
@@ -29,15 +29,11 @@
 use futures::{stream::BoxStream, StreamExt, TryStreamExt};
 use hdfs::hdfs::{get_hdfs_by_full_path, FileStatus, HdfsErr, HdfsFile, HdfsFs};
 use hdfs::walkdir::HdfsWalkDir;
-<<<<<<< HEAD
-use object_store::{path::{self, Path}, Error, GetResult, ListResult, MultipartId, ObjectMeta, ObjectStore, Result, GetOptions};
-use object_store::multipart::{CloudMultiPartUpload, CloudMultiPartUploadImpl};
-=======
 use object_store::{
     path::{self, Path},
     Error, GetOptions, GetResult, ListResult, MultipartId, ObjectMeta, ObjectStore, Result,
 };
->>>>>>> 0123b9d6
+use object_store::multipart::{CloudMultiPartUpload, CloudMultiPartUploadImpl};
 use tokio::io::AsyncWrite;
 
 /// scheme for HDFS File System
@@ -240,10 +236,6 @@
         ))
     }
 
-<<<<<<< HEAD
-    async fn get_opts(&self, _location: &Path, _options: GetOptions) -> Result<GetResult> {
-        todo!()
-=======
     async fn get_opts(&self, location: &Path, options: GetOptions) -> Result<GetResult> {
         if options.if_match.is_some() || options.if_none_match.is_some() {
             return Err(Error::Generic {
@@ -284,7 +276,6 @@
         Ok(GetResult::Stream(
             futures::stream::once(async move { Ok(blob) }).boxed(),
         ))
->>>>>>> 0123b9d6
     }
 
     async fn get_range(&self, location: &Path, range: Range<usize>) -> Result<Bytes> {
@@ -519,8 +510,6 @@
         last_modified: last_modified(&file),
         size: file.len(),
         e_tag: None,
-<<<<<<< HEAD
-=======
     }
 }
 
@@ -552,7 +541,6 @@
                 source: format!("{} < {}", date, last_modified).into(),
             });
         }
->>>>>>> 0123b9d6
     }
     Ok(())
 }
